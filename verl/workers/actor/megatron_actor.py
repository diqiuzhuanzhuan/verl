--- conflicted
+++ resolved
@@ -38,11 +38,7 @@
 from torch import nn
 
 from verl import DataProto
-<<<<<<< HEAD
-from verl.trainer.ppo.core_algos import agg_loss, compute_gpg_loss, compute_policy_loss, kl_penalty
-=======
-from verl.trainer.ppo.core_algos import agg_loss, compute_policy_loss, get_policy_loss_fn, kl_penalty
->>>>>>> 39b7250b
+from verl.trainer.ppo.core_algos import agg_loss, compute_gpg_loss, compute_policy_loss, get_policy_loss_fn, kl_penalty
 from verl.utils.debug import GPUMemoryLogger
 from verl.utils.debug.profile import Profiler
 from verl.utils.device import get_device_id, get_torch_device
@@ -360,7 +356,6 @@
                 clip_ratio = self.config.clip_ratio
                 clip_ratio_low = self.config.clip_ratio_low if self.config.clip_ratio_low is not None else clip_ratio
                 clip_ratio_high = self.config.clip_ratio_high if self.config.clip_ratio_high is not None else clip_ratio
-<<<<<<< HEAD
                 clip_ratio_c = meta_info["clip_ratio_c"]
 
                 if self.config.use_gpg_loss:
@@ -371,27 +366,29 @@
                         }
                     )
                 else:
-=======
-                clip_ratio_c = self.config.get("clip_ratio_c", 3.0)
-                entropy_coeff = self.config.entropy_coeff
-                loss_agg_mode = self.config.loss_agg_mode
-
-                loss_mode = self.config.get("loss_mode", "vanilla")
-
-                if self.config.policy_loss.loss_mode == "vanilla":
->>>>>>> 39b7250b
-                    pg_loss, pg_clipfrac, ppo_kl, pg_clipfrac_lower = compute_policy_loss(
-                        old_log_prob=old_log_prob,
-                        log_prob=log_prob,
-                        advantages=advantages,
-                        response_mask=response_mask,
-                        cliprange=clip_ratio,
-                        cliprange_low=clip_ratio_low,
-                        cliprange_high=clip_ratio_high,
-                        clip_ratio_c=clip_ratio_c,
-                        loss_agg_mode=loss_agg_mode,
-                    )
-<<<<<<< HEAD
+                    clip_ratio_c = self.config.get("clip_ratio_c", 3.0)
+                    entropy_coeff = self.config.entropy_coeff
+                    loss_agg_mode = self.config.loss_agg_mode
+
+                    loss_mode = self.config.get("loss_mode", "vanilla")
+
+                    if self.config.policy_loss.loss_mode == "vanilla":
+                        pg_loss, pg_clipfrac, ppo_kl, pg_clipfrac_lower = compute_policy_loss(
+                            old_log_prob=old_log_prob,
+                            log_prob=log_prob,
+                            advantages=advantages,
+                            response_mask=response_mask,
+                            cliprange=clip_ratio,
+                            cliprange_low=clip_ratio_low,
+                            cliprange_high=clip_ratio_high,
+                            clip_ratio_c=clip_ratio_c,
+                            loss_agg_mode=loss_agg_mode,
+                        )
+
+                    else:
+                        policy_loss_fn = get_policy_loss_fn(loss_mode)
+                        pg_loss, pg_clipfrac, ppo_kl, pg_clipfrac_lower = policy_loss_fn(old_log_prob, log_prob, advantages, response_mask, loss_agg_mode, self.config)
+
                     stats.update(
                         {
                             "actor/pg_loss": pg_loss.detach().item(),
@@ -400,13 +397,8 @@
                             "actor/pg_clipfrac_lower": pg_clipfrac_lower.detach().item(),
                         }
                     )
-
-=======
-                else:
-                    policy_loss_fn = get_policy_loss_fn(loss_mode)
-                    pg_loss, pg_clipfrac, ppo_kl, pg_clipfrac_lower = policy_loss_fn(old_log_prob, log_prob, advantages, response_mask, loss_agg_mode, self.config)
->>>>>>> 39b7250b
                 policy_loss = pg_loss
+
             if calculate_entropy:
                 entropy = output["entropy"][:, -response_length - 1 : -1].contiguous()
                 if not forward_only:
